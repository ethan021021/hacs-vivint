--- conflicted
+++ resolved
@@ -5,16 +5,7 @@
   "config_flow": true,
   "documentation": "https://github.com/natekspencer/hacs-vivint",
   "issue_tracker": "https://github.com/natekspencer/hacs-vivint/issues",
-<<<<<<< HEAD
-  "requirements": [
-    "git+https://github.com/natekspencer/pyvivint.git@combined#pyvivint==2021.2.0"
-  ],
-  "ssdp": [],
-  "zeroconf": [],
-  "homekit": {},
-=======
   "requirements": ["vivintpy==2021.3.0"],
->>>>>>> 4a930202
   "dependencies": ["ffmpeg"],
   "codeowners": ["@natekspencer"]
 }