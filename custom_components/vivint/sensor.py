--- conflicted
+++ resolved
@@ -1,14 +1,6 @@
 """Support for Vivint sensors."""
 from homeassistant.const import DEVICE_CLASS_BATTERY, PERCENTAGE
 from homeassistant.helpers.entity import Entity
-<<<<<<< HEAD
-from pyvivint.devices.door_lock import DoorLock
-from pyvivint.devices.wireless_sensor import WirelessSensor
-=======
-from vivintpy.devices import UnknownDevice
-from vivintpy.devices.camera import Camera
-from vivintpy.devices.garage_door import GarageDoor
->>>>>>> 4a930202
 
 from . import VivintEntity
 from .const import DOMAIN
@@ -22,14 +14,7 @@
     for system in hub.api.systems:
         for alarm_panel in system.alarm_panels:
             for device in alarm_panel.devices:
-<<<<<<< HEAD
-                if (
-                    type(device) in [DoorLock, WirelessSensor]
-                    and device.battery_level is not None
-                ):
-=======
                 if getattr(device, "battery_level", None) is not None:
->>>>>>> 4a930202
                     entities.append(VivintSensorEntity(hub, device))
 
     if not entities:
